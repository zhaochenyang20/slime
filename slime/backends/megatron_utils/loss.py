from argparse import Namespace
from collections.abc import Callable, Iterator
from typing import Optional, Union

import torch
from megatron.core import mpu

from slime.utils.distributed_utils import distributed_masked_whiten
from slime.utils.misc import load_function
from slime.utils.ppo_utils import (
    calculate_log_probs_and_entropy,
    compute_approx_kl,
    compute_policy_loss,
    get_advantages_and_returns,
    get_grpo_returns,
    get_reinforce_plus_plus_baseline_advantages,
    get_reinforce_plus_plus_returns,
)
<<<<<<< HEAD
from slime.utils.train_infer_is import compute_train_infer_is_weights_with_cp
=======
from slime.utils.types import RolloutBatch
>>>>>>> 578f3d5f

from .cp_utils import all_gather_with_cp, get_logits_and_tokens_offset_with_cp, get_sum_of_sample_mean


def get_responses(
    logits: torch.Tensor,
    *,
    args: Namespace,
    unconcat_tokens: list[torch.Tensor],
    total_lengths: list[int],
    response_lengths: list[int],
) -> Iterator[tuple[torch.Tensor, torch.Tensor]]:
    """Yield response-aligned `(logits_chunk, tokens_chunk)` pairs per sample.

    After squeezing batch dimension and applying temperature scaling, this
    function extracts the logits and tokens corresponding to response segments
    for each sample. When context parallelism is disabled, it slices directly
    from the concatenated sequence. With context parallelism enabled, it
    handles split sequences across ranks.

    Args:
        logits: Model outputs with shape `[1, T, V]` (policy) or `[1, T, 1]`
            (value). Must be float32.
        args: Configuration containing `rollout_temperature` for scaling.
        unconcat_tokens: List of token tensors (prompt+response) per sample.
        total_lengths: Total sequence lengths (prompt+response) per sample.
        response_lengths: Response segment lengths per sample.

    Yields:
        Tuple of `(logits_chunk, tokens_chunk)` where `logits_chunk` is shape
        `[R, V]` (policy) or `[R, 1]` (value) and `tokens_chunk` is shape `[R]`
        (1D int64), both aligned to response tokens for one sample.
    """
    assert logits.size(0) == 1, f"{logits.shape}"
    assert logits.dtype == torch.float32, f"{logits.dtype}"

    logits = logits.squeeze(0)
    logits = logits.div(args.rollout_temperature)

    cp_size = mpu.get_context_parallel_world_size()
    end = 0
    for tokens, total_length, response_length in zip(unconcat_tokens, total_lengths, response_lengths):
        if cp_size == 1:
            end += total_length
            start = end - response_length
            logits_chunk = logits[start - 1 : end - 1]
            tokens_chunk = tokens[-response_length:]
        else:
            # TODO: this is super ugly... do better abstraction.
            chunk_size, chunks_offset, logits_offset, tokens_offset = get_logits_and_tokens_offset_with_cp(
                total_length, response_length
            )

            logits_0, logits_1 = logits[end : end + chunk_size], logits[end + chunk_size : end + 2 * chunk_size]
            end += 2 * chunk_size

            logits_0 = logits_0[logits_offset[0][0] - chunks_offset[0][0] : logits_offset[0][1] - chunks_offset[0][0]]
            tokens_0 = tokens[tokens_offset[0][0] : tokens_offset[0][1]]

            logits_1 = logits_1[logits_offset[1][0] - chunks_offset[1][0] : logits_offset[1][1] - chunks_offset[1][0]]
            tokens_1 = tokens[tokens_offset[1][0] : tokens_offset[1][1]]

            assert logits_0.size(0) == tokens_0.size(0), f"{logits_0.size(0)} vs {tokens_0.size(0)}"
            assert logits_1.size(0) == tokens_1.size(0), f"{logits_1.size(0)} vs {tokens_1.size(0)}"

            logits_chunk = torch.cat([logits_0, logits_1], dim=0)
            tokens_chunk = torch.cat([tokens_0, tokens_1], dim=0)

        yield logits_chunk, tokens_chunk


def get_log_probs_and_entropy(
    logits: torch.Tensor,
    *,
    args: Namespace,
    unconcat_tokens: list[torch.Tensor],
    total_lengths: list[int],
    response_lengths: list[int],
    with_entropy: bool = False,
    non_loss_data: bool = True,
) -> dict[str, list[torch.Tensor]]:
    """Compute per-token log-probabilities (and optionally entropy) on responses.

    For each sample, extracts response-aligned logits and tokens, then computes
    log-probabilities via softmax across the tensor-parallel group. Log-probs
    are squeezed from `[R, 1]` to `[R]`. Entropy values are always appended
    (even when `with_entropy=False`), but only included in the result dict
    when requested.

    Args:
        logits: Policy logits with shape `[1, T, V]`.
        args: Configuration (temperature applied in `get_responses`).
        unconcat_tokens: List of token tensors per sample.
        total_lengths: Total sequence lengths per sample.
        response_lengths: Response segment lengths per sample.
        with_entropy: If True, include "entropy" key in result.
        non_loss_data: Unused; kept for API compatibility.

    Returns:
        Dict with key "log_probs" mapping to a list of `[R]` tensors per
        sample. If `with_entropy` is True, also includes "entropy" key with
        a list of `[R]` tensors.
    """
    assert non_loss_data
    log_probs_list = []
    entropy_list = []
    for logits_chunk, tokens_chunk in get_responses(
        logits,
        args=args,
        unconcat_tokens=unconcat_tokens,
        total_lengths=total_lengths,
        response_lengths=response_lengths,
    ):
        log_prob, entropy = calculate_log_probs_and_entropy(
            logits_chunk, tokens_chunk, mpu.get_tensor_model_parallel_group(), with_entropy=with_entropy
        )

        log_probs_list.append(log_prob.squeeze(-1))
        entropy_list.append(entropy)

    res = {
        "log_probs": log_probs_list,
    }
    if with_entropy:
        res["entropy"] = entropy_list
    return res


def get_values(
    logits: torch.Tensor,
    *,
    args: Namespace,
    unconcat_tokens: list[torch.Tensor],
    total_lengths: list[int],
    response_lengths: list[int],
    non_loss_data: bool = True,
) -> dict[str, list[torch.Tensor]]:
    """Extract per-token value predictions over response tokens.

    For each sample, extracts response-aligned chunks from the value head
    output and squeezes the final dimension from `[R, 1]` to `[R]`.

    Args:
        logits: Value head output with shape `[1, T, 1]`.
        args: Configuration (passed to `get_responses` which uses
            `rollout_temperature` even though values don't need temperature).
        unconcat_tokens: List of token tensors per sample.
        total_lengths: Total sequence lengths per sample.
        response_lengths: Response segment lengths per sample.
        with_entropy: Unused; kept for signature compatibility.
        non_loss_data: Unused; kept for signature compatibility.

    Returns:
        Dict with key "values" mapping to a list of `[R]` value tensors
        per sample.
    """
    value_list = []
    for logits_chunk, _ in get_responses(
        logits,
        args=args,
        unconcat_tokens=unconcat_tokens,
        total_lengths=total_lengths,
        response_lengths=response_lengths,
    ):
        assert logits_chunk.size(-1) == 1, f"{logits_chunk.shape}"
        value_list.append(logits_chunk.squeeze(-1))

    return {
        "values": value_list,
    }


def compute_advantages_and_returns(args: Namespace, rollout_data: RolloutBatch) -> None:
    """Compute advantages and returns in-place based on `args.advantage_estimator`.

    This function extracts rewards, log-probs, values, and masks from
    `rollout_data`, computes KL divergences, then applies the chosen advantage
    estimator. Supported methods: "grpo", "gspo", "ppo", "reinforce_plus_plus",
    and "reinforce_plus_plus_baseline". When `args.normalize_advantages` is
    True, advantages are whitened across the data-parallel group using masked
    statistics.

    Early returns if both `log_probs` and `values` are None (intermediate
    pipeline stages).

    Args:
        args: Configuration specifying estimator type, KL coefficient,
            normalization settings, and other hyperparameters.
        rollout_data: Dict containing input lists ("log_probs", "ref_log_probs",
            "rewards", "values", "response_lengths", "loss_masks",
            "total_lengths"). Modified in-place to add "advantages" and
            "returns" keys, each mapping to lists of tensors per sample.
    """
    log_probs: list[torch.Tensor] = rollout_data.get("log_probs")
    ref_log_probs: list[torch.Tensor] = rollout_data.get("ref_log_probs")
    rewards: list[float] = rollout_data.get("rewards")
    values: Union[None, list[torch.Tensor]] = rollout_data.get("values")
    response_lengths: list[int] = rollout_data.get("response_lengths")
    loss_masks: list[torch.Tensor] = rollout_data.get("loss_masks")
    total_lengths: list[int] = rollout_data.get("total_lengths")

    # return when not the last pp stage.
    if log_probs is None and values is None:
        return

    if args.kl_coef == 0 or not log_probs:
        # when kl_coef is 0, we won't compute ref_log_prob
        xs = log_probs if log_probs is not None else values
        kl = [torch.zeros_like(x, dtype=torch.float32, device=x.device) for x in xs]
    else:
        kl = [
            compute_approx_kl(
                log_probs[i],
                ref_log_probs[i],
                kl_loss_type=args.kl_loss_type,
            )
            for i in range(len(log_probs))
        ]

    if args.advantage_estimator in ["grpo", "gspo"]:
        rewards = torch.tensor(rewards, dtype=torch.float32, device=kl[0].device)
        returns = get_grpo_returns(rewards, kl)
        # TODO: is the copy necessary?
        advantages = [r for r in returns]

    elif args.advantage_estimator == "ppo":
        # TODO: optimize this
        old_rewards = rewards
        rewards = []
        for reward, k in zip(old_rewards, kl):
            k *= -args.kl_coef
            cp_rank = mpu.get_context_parallel_rank()
            if cp_rank == 0:
                k[-1] += reward
            rewards.append(k)
        advantages, returns = list(
            zip(
                *[
                    get_advantages_and_returns(total_length, response_length, value, reward, args.gamma, args.lambd)
                    for total_length, response_length, value, reward in zip(
                        total_lengths, response_lengths, values, rewards
                    )
                ]
            )
        )

    elif args.advantage_estimator == "reinforce_plus_plus":
        rewards = torch.tensor(rewards, dtype=torch.float32, device=kl[0].device)
        returns = get_reinforce_plus_plus_returns(
            rewards=rewards,
            kl=kl,
            loss_masks=loss_masks,
            response_lengths=response_lengths,
            total_lengths=total_lengths,
            kl_coef=args.kl_coef,
            gamma=args.gamma,
        )
        advantages = [r for r in returns]

    elif args.advantage_estimator == "reinforce_plus_plus_baseline":
        rewards = torch.tensor(rewards, dtype=torch.float32, device=kl[0].device)
        advantages = get_reinforce_plus_plus_baseline_advantages(
            rewards=rewards,
            kl=kl,
            loss_masks=loss_masks,
            kl_coef=args.kl_coef,
        )
        returns = advantages

    else:
        raise NotImplementedError(f"advantage_estimator {args.advantage_estimator} is not supported. ")

    # TODO: OpenRLHF always does advantages normalization but veRL doesn't seem to do it.
    if args.normalize_advantages:
        all_advs = torch.cat(advantages)
        cp_size = mpu.get_context_parallel_world_size()
        if cp_size == 1:
            all_masks = torch.cat(loss_masks)
        else:
            mask_chunks = []
            for i in range(len(advantages)):
                total_len = total_lengths[i]
                response_len = response_lengths[i]
                prompt_len = total_len - response_len

                _, _, _, token_offsets = get_logits_and_tokens_offset_with_cp(total_len, response_len)

                # Convert global offsets to response-space offsets
                s0, e0 = token_offsets[0]
                s1, e1 = token_offsets[1]
                res_s0, res_e0 = max(0, s0 - prompt_len), max(0, e0 - prompt_len)
                res_s1, res_e1 = max(0, s1 - prompt_len), max(0, e1 - prompt_len)

                local_mask_parts = []
                full_mask = loss_masks[i]
                if res_e0 > res_s0:
                    local_mask_parts.append(full_mask[res_s0:res_e0])
                if res_e1 > res_s1:
                    local_mask_parts.append(full_mask[res_s1:res_e1])

                # Concatenate the parts to form the final mask chunk for this rank and this sequence
                local_mask_chunk = (
                    torch.cat(local_mask_parts)
                    if local_mask_parts
                    else torch.tensor([], device=all_advs.device, dtype=full_mask.dtype)
                )
                mask_chunks.append(local_mask_chunk)

            all_masks = torch.cat(mask_chunks)

        if all_masks.numel() > 0:
            assert (
                all_advs.size() == all_masks.size()
            ), f"Shape mismatch before whitening: advantages {all_advs.size()}, masks {all_masks.size()}"
            dp_group = mpu.get_data_parallel_group()

            whitened_advs_flat = distributed_masked_whiten(
                all_advs,
                all_masks,
                process_group=dp_group,
                shift_mean=True,
            )
            chunk_lengths = [chunk.size(0) for chunk in advantages]
            advantages = list(torch.split(whitened_advs_flat, chunk_lengths))

    rollout_data["advantages"] = advantages
    rollout_data["returns"] = returns


def policy_loss_function(
    args: Namespace,
    batch: RolloutBatch,
    logits: torch.Tensor,
    sum_of_sample_mean: Callable[[torch.Tensor], torch.Tensor],
) -> tuple[torch.Tensor, dict[str, torch.Tensor]]:
    """Compute policy loss (PPO/GSPO) and metrics.

    Computes current log-probabilities and entropy from model logits, then
    calculates PPO-style clipped policy gradient loss. For GSPO, gathers
    full sequences via context-parallel all-gather before computing per-sample
    KL. Optionally applies TIS (Temporal Importance Sampling) correction and
    adds KL loss term if configured.

    Args:
        args: Configuration controlling advantage estimator, clipping thresholds,
            entropy/KL coefficients, and TIS settings.
        batch: Mini-batch containing "advantages", "log_probs" (old policy),
            "unconcat_tokens", "response_lengths", "total_lengths", "loss_masks",
            and optionally "ref_log_probs" and "rollout_log_probs".
        logits: Policy logits with shape `[1, T, V]`.
        sum_of_sample_mean: Reduction function that averages per-sample values.

    Returns:
        Tuple of `(loss, metrics)` where `loss` is a scalar tensor and `metrics`
        is a dict containing detached scalars: "loss", "pg_loss",
        "entropy_loss", "pg_clipfrac", "ppo_kl". Additional keys "kl_loss",
        "tis", "ois", "tis_clipfrac" are included when the respective features
        are enabled.
    """
    advantages = torch.cat(batch["advantages"], dim=0)
    old_log_probs = batch["log_probs"]

    response_lengths = batch["response_lengths"]
    total_lengths = batch["total_lengths"]

    log_probs_and_entropy = get_log_probs_and_entropy(
        logits,
        args=args,
        unconcat_tokens=batch["unconcat_tokens"],
        total_lengths=total_lengths,
        response_lengths=response_lengths,
        with_entropy=True,
    )

    log_probs = log_probs_and_entropy["log_probs"]

    if args.advantage_estimator == "gspo":
        full_log_probs = [
            all_gather_with_cp(log_prob, total_length, response_length)
            for log_prob, total_length, response_length in zip(log_probs, total_lengths, response_lengths)
        ]
        full_old_log_probs = [
            all_gather_with_cp(old_log_prob, total_length, response_length)
            for old_log_prob, total_length, response_length in zip(old_log_probs, total_lengths, response_lengths)
        ]

        loss_masks = batch["loss_masks"]
        ppo_kl = [
            ((old_logprob - log_prob) * loss_mask).sum() / torch.clamp_min(loss_mask.sum(), 1)
            for log_prob, old_logprob, loss_mask in zip(full_log_probs, full_old_log_probs, loss_masks)
        ]
        ppo_kl = [kl.expand_as(log_prob) for kl, log_prob in zip(ppo_kl, log_probs)]
        ppo_kl = torch.cat(ppo_kl, dim=0)
        log_probs = torch.cat(log_probs, dim=0)
    else:
        old_log_probs = torch.cat(batch["log_probs"], dim=0)
        log_probs = torch.cat(log_probs, dim=0)
        ppo_kl = old_log_probs - log_probs

    pg_loss, pg_clipfrac = compute_policy_loss(ppo_kl, advantages, args.eps_clip, args.eps_clip_high)

    # Apply TIS off-policy correction using importance sampling if enabled
    if args.use_train_infer_is:
        assert "rollout_log_probs" in batch, "rollout_log_probs must be provided for TIS"

<<<<<<< HEAD
        is_weights, is_metrics = compute_train_infer_is_weights_with_cp(
            args=args,
            train_log_probs=batch["log_probs"],
            rollout_log_probs=batch["rollout_log_probs"],
            loss_masks=batch["loss_masks"],
            total_lengths=total_lengths,
            response_lengths=response_lengths,
        )
=======
        tis = torch.exp(old_log_probs - rollout_log_probs)
        ois = (-ppo_kl).exp()
        tis_clip = torch.clamp(tis, min=args.tis_clip_low, max=args.tis_clip)
        tis_clipfrac = (tis_clip != tis).float()
>>>>>>> 578f3d5f

        ois = (-ppo_kl).exp()
        pg_loss = pg_loss * is_weights

    pg_loss = sum_of_sample_mean(pg_loss)
    pg_clipfrac = sum_of_sample_mean(pg_clipfrac)
    ppo_kl = sum_of_sample_mean(ppo_kl)

    # entropy loss
    entropy = log_probs_and_entropy["entropy"]
    entropy = torch.cat(entropy, dim=0)
    entropy_loss = sum_of_sample_mean(entropy)

    loss = pg_loss - args.entropy_coef * entropy_loss

    if args.use_kl_loss:
        ref_log_probs = batch["ref_log_probs"]
        ref_log_probs = torch.cat(ref_log_probs, dim=0)
        kl = compute_approx_kl(
            log_probs,
            ref_log_probs,
            kl_loss_type=args.kl_loss_type,
        )
        kl_loss = sum_of_sample_mean(kl)

        loss = loss + args.kl_loss_coef * kl_loss

    # make sure the gradient could backprop correctly.
    if log_probs.numel() == 0:
        loss += 0 * logits.sum()

    reported_loss = {
        "loss": loss.clone().detach(),
        "pg_loss": pg_loss.clone().detach(),
        "entropy_loss": entropy_loss.clone().detach(),
        "pg_clipfrac": pg_clipfrac.clone().detach(),
        "ppo_kl": ppo_kl.clone().detach(),
    }

    if args.use_kl_loss:
        reported_loss["kl_loss"] = kl_loss.clone().detach()

    if args.use_train_infer_is:
        # Backward compatible basic logs
        reported_loss["ois"] = sum_of_sample_mean(ois).clone().detach()
        for metric_key, metric_value in is_metrics.items():
            key_name = f"train_infer_{metric_key}"
            reported_loss[key_name] = sum_of_sample_mean(metric_value)

    return loss, reported_loss


def value_loss_function(
    args: Namespace,
    batch: RolloutBatch,
    logits: torch.Tensor,
    sum_of_sample_mean: Callable[[torch.Tensor], torch.Tensor],
) -> tuple[torch.Tensor, dict[str, torch.Tensor]]:
    """Compute clipped value loss and metrics.

    Extracts current value predictions from `logits`, compares them against
    stored old values with clipping, and computes the maximum of clipped and
    unclipped squared errors (PPO-style value clipping).

    Args:
        args: Configuration containing `value_clip` threshold.
        batch: Mini-batch with "values" (old predictions), "returns",
            "unconcat_tokens", "total_lengths", and "response_lengths".
        logits: Value head output with shape `[1, T, 1]`.
        sum_of_sample_mean: Reduction function that averages per-sample values.

    Returns:
        Tuple of `(loss, metrics)` where `loss` is a scalar tensor and
        `metrics` contains detached scalars "value_loss" and "value_clipfrac".
    """
    old_values = torch.cat(batch["values"], dim=0)

    values = get_values(
        logits,
        args=args,
        unconcat_tokens=batch["unconcat_tokens"],
        total_lengths=batch["total_lengths"],
        response_lengths=batch["response_lengths"],
    )
    values = torch.cat([value.flatten() for value in values["values"]], dim=0)

    returns = torch.cat(batch["returns"], dim=0)

    values_clipfrac = torch.abs(values - old_values) > args.value_clip
    values_clipped = old_values + (values - old_values).clamp(-args.value_clip, args.value_clip)
    surr1 = (values_clipped - returns) ** 2
    surr2 = (values - returns) ** 2
    loss = torch.max(surr1, surr2)

    loss = sum_of_sample_mean(loss)
    values_clipfrac = sum_of_sample_mean(values_clipfrac.float())

    # make sure the gradient could backprop correctly.
    if values.numel() == 0:
        loss += 0 * values.sum()

    reported_loss = {
        "value_loss": loss.clone().detach(),
        "value_clipfrac": values_clipfrac.clone().detach(),
    }

    return loss, reported_loss


def sft_loss_function(
    args: Namespace,
    batch: RolloutBatch,
    logits: torch.Tensor,
    sum_of_sample_mean: Callable[[torch.Tensor], torch.Tensor],
) -> tuple[torch.Tensor, dict[str, torch.Tensor]]:
    """Compute supervised fine-tuning loss over response tokens.

    Computes log-probabilities of the ground-truth tokens in the response
    segments and returns the negative log-likelihood as the loss.

    Args:
        args: Configuration (passed through to helpers).
        batch: Mini-batch with "unconcat_tokens", "response_lengths", and
            "total_lengths".
        logits: Policy logits with shape `[1, T, V]`.
        sum_of_sample_mean: Reduction function that averages per-sample values.

    Returns:
        Tuple of `(loss, metrics)` where `metrics` contains a single detached
        scalar "loss".
    """
    response_lengths = batch["response_lengths"]
    total_lengths = batch["total_lengths"]

    log_probs_and_entropy = get_log_probs_and_entropy(
        logits,
        args=args,
        unconcat_tokens=batch["unconcat_tokens"],
        total_lengths=total_lengths,
        response_lengths=response_lengths,
        with_entropy=False,
    )

    log_probs = log_probs_and_entropy["log_probs"]
    log_probs = torch.cat(log_probs, dim=0)
    loss = -sum_of_sample_mean(log_probs)

    # make sure the gradient could backprop correctly.
    if log_probs.numel() == 0:
        loss += 0 * logits.sum()

    return (
        loss,
        {
            "loss": loss.clone().detach(),
        },
    )


def loss_function(
    args: Namespace,
    batch: RolloutBatch,
    num_microbatches: int,
    logits: torch.Tensor,
) -> tuple[torch.Tensor, int | torch.Tensor, dict[str, list[str] | torch.Tensor]]:
    """Dispatch to the configured loss and rescale for Megatron integration.

    Selects one of "policy_loss", "value_loss", "sft_loss", or a custom loss
    function based on `args.loss_type`, computes the loss and metrics, then
    rescales the loss by micro-batch and parallelism factors to integrate with
    Megatron's gradient accumulation.

    Args:
        args: Configuration specifying `loss_type`, `calculate_per_token_loss`,
            `global_batch_size`, and optionally `custom_loss_function_path`.
        batch: Mini-batch with "loss_masks", "response_lengths", and other
            keys required by the selected loss function.
        num_microbatches: Number of gradient accumulation steps.
        logits: Model outputs (policy or value head).

    Returns:
        Tuple of `(scaled_loss, normalizer, logging_dict)` where:
        - `scaled_loss` is the loss tensor (scalar) rescaled for Megatron.
        - `normalizer` is `num_tokens` (scalar tensor) if
          `args.calculate_per_token_loss` is True, else `1` (int).
        - `logging_dict` has keys "keys" (list of str metric names) and
          "values" (1D tensor: [count, metric1, metric2, ...]).
    """
    num_tokens = sum([torch.clamp_min(loss_mask.sum(), 1) for loss_mask in batch["loss_masks"]])
    num_samples = len(batch["response_lengths"])

    sum_of_sample_mean = get_sum_of_sample_mean(
        batch["total_lengths"],
        batch["response_lengths"],
        batch["loss_masks"],
        args.calculate_per_token_loss,
    )

    loss_function_kwargs = {
        "args": args,
        "batch": batch,
        "logits": logits,
        "sum_of_sample_mean": sum_of_sample_mean,
    }

    match args.loss_type:
        case "policy_loss":
            loss, log = policy_loss_function(**loss_function_kwargs)
        case "value_loss":
            loss, log = value_loss_function(**loss_function_kwargs)
        case "sft_loss":
            loss, log = sft_loss_function(**loss_function_kwargs)
        case "custom_loss":
            custom_loss_function = load_function(args.custom_loss_function_path)
            loss, log = custom_loss_function(**loss_function_kwargs)
        case _:
            raise ValueError(f"Unknown loss type: {args.loss_type}")

    # Here we need to divide by cp_size because to cancel the multiply in Megatron.
    loss = (
        loss * num_microbatches / args.global_batch_size * mpu.get_data_parallel_world_size(with_context_parallel=True)
    )

    return (
        loss,
        num_tokens if args.calculate_per_token_loss else 1,
        {
            "keys": list(log.keys()),
            "values": torch.tensor(
                [
                    num_samples if not args.calculate_per_token_loss else num_tokens,
                ]
                + list(log.values()),
                device=logits.device,
            ),
        },
    )<|MERGE_RESOLUTION|>--- conflicted
+++ resolved
@@ -16,11 +16,8 @@
     get_reinforce_plus_plus_baseline_advantages,
     get_reinforce_plus_plus_returns,
 )
-<<<<<<< HEAD
 from slime.utils.train_infer_is import compute_train_infer_is_weights_with_cp
-=======
 from slime.utils.types import RolloutBatch
->>>>>>> 578f3d5f
 
 from .cp_utils import all_gather_with_cp, get_logits_and_tokens_offset_with_cp, get_sum_of_sample_mean
 
@@ -426,7 +423,6 @@
     if args.use_train_infer_is:
         assert "rollout_log_probs" in batch, "rollout_log_probs must be provided for TIS"
 
-<<<<<<< HEAD
         is_weights, is_metrics = compute_train_infer_is_weights_with_cp(
             args=args,
             train_log_probs=batch["log_probs"],
@@ -435,12 +431,6 @@
             total_lengths=total_lengths,
             response_lengths=response_lengths,
         )
-=======
-        tis = torch.exp(old_log_probs - rollout_log_probs)
-        ois = (-ppo_kl).exp()
-        tis_clip = torch.clamp(tis, min=args.tis_clip_low, max=args.tis_clip)
-        tis_clipfrac = (tis_clip != tis).float()
->>>>>>> 578f3d5f
 
         ois = (-ppo_kl).exp()
         pg_loss = pg_loss * is_weights
