import argparse
import json
import os
from typing import Any, Dict

from transformers import AutoConfig

from slime.backends.sglang_utils.arguments import add_sglang_arguments
from slime.backends.sglang_utils.arguments import validate_args as sglang_validate_args


def reset_arg(parser, name, **kwargs):
    """
    Reset the default value of a Megatron argument.
    :param parser: The argument parser.
    :param name: The name of the argument to reset.
    :param default: The new default value.
    """
    for action in parser._actions:
        if name in action.option_strings:
            if "default" in kwargs:
                action.default = kwargs["default"]
            break
    else:
        parser.add_argument(name, **kwargs)


def add_is_arguments(parser: argparse.ArgumentParser):
    # Off-Policy Correction arguments for importance sampling
    # training/inference importance sampling
    parser.add_argument(
        "--use-train-infer-is",
        action="store_true",
        default=False,
        help=(
            "Enable importance sampling, details refer to the comments of compute_train_infer_is_weights "
            "in train_infer_is.py"
        ),
    )
    parser.add_argument(
        "--train-infer-is-level",
        type=str,
        choices=["token", "sequence", "geometric"],
        default="token",
        help=(
            "Aggregation level for importance sampling weights: token (per-token), "
            "sequence (product over tokens), geometric (geometric mean)."
        ),
    )
    parser.add_argument(
        "--train-infer-is-mode",
        type=str,
        choices=["truncate", "mask", "clip"],
        default="truncate",
        help=(
            "Handling mode for IS weights:"
            "truncate (cap to upper bound, TIS),"
            "mask (zero outside [lower, upper], MIS),"
            "clip (clip to [lower, upper], CIS)."
        ),
    )
    parser.add_argument(
        "--train-infer-is-lower-bound",
        type=float,
        default=None,
        help=(
            "For mask or clip mode, the lower bound of the IS weights. For truncate mode, it will not be used. "
            "If not set, it will be set to 1.0 / train_infer_is_upper_bound."
        ),
    )
    parser.add_argument(
        "--train-infer-is-upper-bound",
        type=float,
        default=2.0,
        help=("For truncate, mask, or clip mode, the upper bound of the IS weights."),
    )
    parser.add_argument(
        "--train-infer-is-veto-threshold",
        type=float,
        default=None,
        help=(
            "Per-token veto threshold. If any token ratio < this, zero the entire sequence weight, the sequences won't have gradient."
        ),
    )

    return parser


def get_slime_extra_args_provider(add_custom_arguments=None):
    def add_slime_arguments(parser):
        # Ray
        def add_cluster_arguments(parser):
            parser.add_argument("--actor-num-nodes", type=int, default=1, help="Number of nodes for training actor")
            parser.add_argument(
                "--actor-num-gpus-per-node", type=int, default=8, help="Number of gpus per node for training actor"
            )
            parser.add_argument(
                "--critic-num-nodes", type=int, default=None, help="Number of nodes for training actor"
            )
            parser.add_argument(
                "--critic-num-gpus-per-node", type=int, default=None, help="Number of gpus per node for training actor"
            )

            parser.add_argument(
                "--rollout-num-gpus",
                type=int,
                default=None,
                help=(
                    "Number of GPUs for inference. Note that when using --colocate, "
                    "i.e. the training and the inference engines are on the same gpus, this param will be ignored and will be set as "
                    "actor_num_gpus_per_node * actor_num_nodes."
                ),
            )
            parser.add_argument(
                "--rollout-num-gpus-per-engine",
                type=int,
                default=1,
                help="Number of GPUs per inference engine, just like the tp_size in sglang.",
            )
            parser.add_argument(
                "--num-gpus-per-node",
                type=int,
                default=8,
                help=(
                    "Number of gpus per node for rollout."
                    "Notice: If you are going to use less than 8 gpus per node under colocate mode, you should set this number."
                ),
            )
            parser.add_argument(
                "--colocate",
                action="store_true",
                default=False,
                help=(
                    "Whether to colocate the inference engines and the actor. "
                    "Turning this on will also set --offload to true."
                ),
            )
            parser.add_argument(
                "--offload",
                action="store_true",
                default=False,
                help=(
                    "Whether to offload the rollout generator and training actor to CPU during training. "
                    "This will always be true when --colocate is set."
                ),
            )

            reset_arg(parser, "--distributed-backend", type=str, default="nccl")
            reset_arg(parser, "--distributed-timeout-minutes", type=int, default=10)

            return parser

        def add_train_arguments(parser):
            parser.add_argument(
                "--train-backend",
                type=str,
                choices=["megatron", "fsdp"],
                default="megatron",
                help="The backend for training.",
            )

            return parser

        # rollout
        def add_rollout_arguments(parser):
            parser.add_argument(
                "--hf-checkpoint",
                type=str,
                default=None,
                help=(
                    "The huggingface checkpoint of the trained model. "
                    "This is used to initialize sglang and also provide the tokenizer. "
                    "Note that, we will always update the parameters in sglang with that of megatron before training, "
                    "so you only need to provide a huggingface checkpoint that has the same architecture as the model you want to train. "
                    "It doesn't necessary need to contain the most up-to-date parameters."
                ),
            )
            parser.add_argument(
                "--use-hf-config-for-megatron",
                action="store_true",
                help="Whether to use HF config for Megatron core to define the model architecture.",
            )
            parser.add_argument(
                "--model-name",
                type=str,
                default=None,
                help=(
                    "The name of the model, this is used to convert the megatron weights into huggingface format. "
                    "If not set, we will use `type(AutoConfig.from_pretrained(args.hf_checkpoint)).__name__.lower()` as model_name. "
                    "Also, sometimes this will help alleviate the bug that transformers cannot find certain model."
                ),
            )
            parser.add_argument(
                "--rollout-function-path",
                type=str,
                default="slime.rollout.sglang_rollout.generate_rollout",
                help=(
                    "Path to the rollout generation function."
                    "You should use this model to create your own custom rollout function, "
                    "and then set this to the path of your custom rollout function. "
                    "The signature of the function should be "
                    "`def generate_rollout(args, rollout_id, *, evaluation=False) -> list[list[Sample]]`"
                    "and within the output sample, you should at least set `tokens`, `response_length`, `reward` "
                    "and `truncated`."
                ),
            )
            parser.add_argument(
                "--rollout-temperature",
                type=float,
                default=1.0,
                help="the temperature for the inference engine during rollout.",
            )
            parser.add_argument(
                "--rollout-top-p", type=float, default=1.0, help="the top-p for the inference engine during rollout."
            )
            parser.add_argument(
                "--rollout-top-k", type=int, default=-1, help="the top-k for the inference engine during rollout."
            )
            parser.add_argument(
                "--rollout-max-context-len",
                type=int,
                default=None,
                help=(
                    "The maximum context size for the inference engine during rollout."
                    "It should no exceed the `max_position_embeddinds` in Huggingface model's `config.json`"
                ),
            )
            parser.add_argument(
                "--rollout-max-prompt-len",
                type=int,
                default=None,
                help=(
                    "The maximum length of the prompt for the inference engine during rollout. "
                    "If set, we will filter out the long prompts during initialization of the global dataset. "
                    "This is not recommended if the dataset is large."
                ),
            )
            parser.add_argument(
                "--rollout-max-response-len",
                type=int,
                default=1024,
                help=(
                    "The maximum length of the response for the inference engine during rollout. "
                    "It is basically `max_tokens` in sglang."
                ),
            )
            parser.add_argument(
                "--rollout-skip-special-tokens",
                action="store_true",
                default=False,
                help=(
                    "Whether to skip special tokens in the response during rollout. "
                    "This is useful when you want to use the response as a prompt for the next rollout."
                ),
            )
            parser.add_argument(
                "--rollout-stop",
                type=str,
                nargs="+",
                default=None,
                help=(
                    "The stop words for the inference engine during rollout. "
                    "It can be a list of strings or a single string. "
                    "It may be hard to pass special tokens in command line, in that case rollout_stop_token_ids can be used."
                ),
            )
            parser.add_argument(
                "--rollout-stop-token-ids",
                type=int,
                nargs="+",
                default=None,
                help=(
                    "The stop token ids for the inference engine during rollout. "
                    "It can be a list of integers or a single integer."
                ),
            )
            parser.add_argument(
                "--rollout-shuffle",
                action="store_true",
                default=False,
                help=("Whether to shuffle the prompts during rollout."),
            )
            parser.add_argument(
                "--rollout-seed",
                type=int,
                default=42,
                help=(
                    "The seed for the random number generator during rollout. "
                    "This is used to shuffle the prompts and also for the random sampling of the prompts."
                ),
            )

            # sampling
            parser.add_argument(
                "--over-sampling-batch-size",
                type=int,
                default=None,
                help=(
                    "This defines the granularity of the sampling batch in the rollout function. "
                    "When the number of available samples falls below the target, a sampling "
                    "operation of size over_sampling_batch_size will be triggered."
                    "Regardless of whether partial rollout is used or filters are applied, "
                    "the sampling granularity is always determined by this value. "
                    "If this value is None, rollout_batch_size will be used as the default over_sampling_batch_size."
                ),
            )
            parser.add_argument(
                "--dynamic-sampling-filter-path",
                type=str,
                default=None,
                help=(
                    "This is the filter function for dynamic sampling. "
                    "It should be able to judge whether the result of a prompt should be selected or not."
                    "We will do dynamic filter for sampling as in DAPO. e.g. not all correct or all wrong samples."
                    "You could use `slime.rollout.filter_hub.dynamic_sampling_filters.check_reward_nonzero_std` as an example."
                ),
            )

            # partial rollout
            parser.add_argument(
                "--partial-rollout",
                action="store_true",
                default=False,
                help=(
                    "Whether to use partial rollout. "
                    "If set, the unfinished samples during dynamic sampling will be recycled back to data buffer. "
                    "This is useful for long responses."
                ),
            )
            parser.add_argument(
                "--custom-generate-function-path",
                type=str,
                default=None,
                help=(
                    "Only substitue the `def generate(args, sample, sampling_params)` function within the example rollout function. "
                    "This should be useful if you need to implement some special rollout logic, e.g. multi-turn, function calling."
                ),
            )

            parser.add_argument(
                "--buffer-filter-path",
                type=str,
                default=None,
                help=(
                    "Path to the buffer filter function. "
                    "It should be able to select the samples in the buffer. "
                    "The function should take list[list[Sample]] and return list[list[Sample]]."
                ),
            )
            # update weight
            parser.add_argument(
                "--update-weight-buffer-size",
                type=int,
                default=512 * 1024**2,
                help=(
                    "buffer size for update weight, in bytes. "
                    "This is used for updating weights by chunk and should be useful for MoE models."
                ),
            )
            parser.add_argument(
                "--update-weights-interval",
                type=int,
                default=1,
                help="Interval for updating the weights",
            )
            parser.add_argument(
                "--keep-old-actor",
                action="store_true",
                help="Whether to keep the rollout model on training process",
            )

            parser.add_argument(
                "--rollout-data-postprocess-path",
                type=str,
                default=None,
                help=(
                    "The called after we have all the rollout data including log_probs. "
                    "It may be helpful for updating loss mask."
                ),
            )
            parser.add_argument(
                "--rollout-external",
                action="store_true",
                default=False,
                help="Use external SGLang instances instead of launching them inside the framework.",
            )
            parser.add_argument(
                "--rollout-external-engine-addrs",
                type=str,
                default=None,
                nargs="+",
                help="Address and ports of the external engines.",
            )
            return parser

        def add_fault_tolerance_arguments(parser):
            parser.add_argument(
                "--use-fault-tolerance",
                action="store_true",
                default=False,
                help="Whether to enable the fault tolerance function during rollout.",
            )
            parser.add_argument(
                "--rollout-health-check-interval",
                type=float,
                default=30.0,
                help="Interval in seconds between rollout engine /health_generate checks during generate/eval.",
            )
            parser.add_argument(
                "--rollout-health-check-timeout",
                type=float,
                default=30.0,
                help="Timeout in seconds to wait for a rollout engine /health_generate response before killing it.",
            )
            parser.add_argument(
                "--rollout-health-check-first-wait",
                type=float,
                default=300.0,
                help="Time to wait for the compilation before the actual health check.",
            )
            return parser

        # data
        def add_data_arguments(parser):
            # dataset
            # TODO: maybe add an num_epoch and calculate the num_rollout from buffer
            parser.add_argument(
                "--num-rollout",
                type=int,
                default=None,
                help="Number of rollout steps. Currently, we don't support passing num_epoch and calculate num_rollout from data size.",
            )
            parser.add_argument(
                "--num-epoch",
                type=int,
                default=None,
                help=(
                    "Number of epochs for the training. "
                    "This is used to calculate the number of rollout steps from the dataset size. "
                    "If set, we will calculate the number of rollout steps as `num_rollout = num_epoch * dataset_size // rollout_batch_size`."
                ),
            )

            parser.add_argument(
                "--disable-rollout-global-dataset",
                action="store_false",
                dest="rollout_global_dataset",
                help=(
                    "Whether to use a global dataset for rollout. "
                    "If set, the rollout will use the `--prompt-data` as the prompt dataset, "
                    "and the prompts for rollout will be sampled from the dataset. "
                    "If not set, you need to manage the data by your self."
                ),
            )

            parser.add_argument(
                "--prompt-data",
                type=str,
                default=None,
                help=(
                    "The path to the prompt data. "
                    "Currently we only support jsonl format, and each line should contains --input-key and --label-key, "
                    "which will be used as the prompt and the label respectively. "
                    "If you want to use a custom template, you can set --apply-chat-template to true, in that case, "
                    "the input should be the same structure as an openai message, e.g. [\{'role': 'user', 'content': 'blabla'\}]. "
                ),
            )
            parser.add_argument("--apply-chat-template", action="store_true", default=False)
            parser.add_argument("--input-key", type=str, default="input", help="JSON dataset key")
            parser.add_argument("--label-key", type=str, default=None, help="JSON dataset key")
            parser.add_argument(
                "--multimodal-keys",
                type=json.loads,
                default=None,
                help=(
                    'JSON string for multimodal data mapping media types to data keys. Example: \'{"image": "image_file"}\''
                ),
            )
            parser.add_argument("--metadata-key", type=str, default="metadata", help="JSON dataset key")
            parser.add_argument(
                "--tool-key",
                type=str,
                default=None,
                help=(
                    "When need to add tools during apply_chat_template, you should provide the key for the tools in the prompt dataset."
                ),
            )

            parser.add_argument(
                "--start-rollout-id",
                type=int,
                default=None,
                help=(
                    "The starting rollout step, if not set, will try to load the step from --load when doing continue training, "
                    "otherwise will be set to 0, meaning training from start."
                ),
            )

            # batch sizes
            parser.add_argument(
                "--rollout-batch-size",
                type=int,
                required=True,
                help=(
                    "The number of prompts in each rollout step. "
                    "The total data returned should be rollout_batch_size * n_samples_per_prompt. "
                ),
            )
            parser.add_argument(
                "--n-samples-per-prompt", type=int, default=1, help="Number of responses for each prompt in generation"
            )

            # gbs of the training, note that the gbs is of sample, not of prompts,
            # so if you hope to train 1 step for each rollout, the global_bach_size should be set as
            # `rollout_batch_size * n_samples_per_prompt`.
            reset_arg(parser, "--global-batch-size", type=int, default=None)
            parser.add_argument(
                "--num-steps-per-rollout",
                type=int,
                default=None,
                help=(
                    "Number of steps per rollout, e.g. It is equivalent to setting gbs as "
                    "`rollout_batch_size * n_samples_per_prompt // num_steps_per_rollout`."
                ),
            )
            # mbs for the training, will be ignored if `use_dynamic_batch_size` is set.
            reset_arg(parser, "--micro-batch-size", type=int, default=1)
            parser.add_argument(
                "--balance-data",
                action="store_true",
                default=False,
                help=(
                    "Balance the number of tokens between data parallel ranks with `karmarkar_karp` for verl. "
                    "Note that this may allocate the different response of the same prompt into different training steps."
                ),
            )

            parser.add_argument(
                "--use-dynamic-batch-size",
                action="store_true",
                default=False,
                help=(
                    "Because the sample length varies, to maximize the GPU utilization, "
                    "we will use the dynamic batch size to adjust the micro batch size according to the maximum number of tokens each gpu can run. "
                    "For example, if we have 3 samples, with the length of 100, 200, and 300, and the max_tokens_per_gpu is 300, when enabling "
                    "dynamic batch size, slime will make 2 micro batches, i.e. [100, 200], [300]."
                ),
            )
            parser.add_argument(
                "--max-tokens-per-gpu",
                type=int,
                default=None,
                help=(
                    "The maximum number of tokens per GPU for dynamic batch size. "
                    "Note that when enabling context parallel (CP), the max tokens per gpu should be around "
                    "`max_response_len // cp_size` instead of `max_response_len`."
                ),
            )
            parser.add_argument(
                "--log-probs-max-tokens-per-gpu",
                type=int,
                default=None,
                help=(
                    "The maximum number of tokens per GPU for calculating log probs. "
                    "This is used to calculate the log probs of the responses during rollout, "
                    "and should be set to a larger value than `max_tokens_per_gpu` if you want better performance. "
                ),
            )
            return parser

        def add_eval_arguments(parser):
            parser.add_argument(
                "--eval-function-path",
                type=str,
                default=None,
                help=(
                    "Path to the eval generation function."
                    "If not set, we will use rollout_function_path as the default. "
                ),
            )

            # change the default value of eval_interval from Megatron to None
            reset_arg(parser, "--eval-interval", type=int, default=None)

            parser.add_argument(
                "--eval-prompt-data",
                type=str,
                default=None,
                nargs="+",
                help=(
                    "Path to the evaluation prompt data, "
                    "should first input the name of the eval dataset and then the path, e.g. "
                    "aime /path/to/aime.jsonl"
                ),
            )

            # The following keys are used to override the rollout version during eval.
            parser.add_argument("--eval-input-key", type=str, default=None, help="JSON dataset key")
            parser.add_argument("--eval-label-key", type=str, default=None, help="JSON dataset key")
            parser.add_argument("--eval-tool-key", type=str, default=None, help="JSON dataset key")
            parser.add_argument(
                "--n-samples-per-eval-prompt",
                type=int,
                default=1,
                help="number of responses for each prompt in generation",
            )
            parser.add_argument("--eval-temperature", type=float, default=None)
            parser.add_argument("--eval-top-p", type=float, default=None)
            parser.add_argument("--eval-top-k", type=int, default=None)
            parser.add_argument("--eval-max-response-len", type=int, default=None)
            parser.add_argument("--eval-min-new-tokens", type=int, default=None)

            return parser

        def add_algo_arguments(parser):
            parser.add_argument(
                "--ref-load",
                type=str,
                default=None,
                help=(
                    "The checkpoint for reference model. "
                    "When --load is not set, this will be used as the initial checkpoint for training. "
                ),
            )
            parser.add_argument(
                "--ref-ckpt-step", type=int, default=None, help="The checkpoint step for reference model. "
            )
            reset_arg(parser, "--load", type=str, default=None)
            reset_arg(parser, "--save", type=str, default=None)
            reset_arg(parser, "--save-interval", type=int, default=None)
            reset_arg(parser, "--seed", type=int, default=1234)
            reset_arg(parser, "--clip-grad", type=float, default=1.0)
            reset_arg(parser, "--calculate-per-token-loss", action="store_true")
            reset_arg(parser, "--lr", type=float, default=1e-6)

            parser.add_argument("--num-critic-only-steps", type=int, default=0, help="Number of critic only steps")
            parser.add_argument("--critic-load", type=str, default=None, help="The checkpoint for critic model.")
            parser.add_argument("--critic-save", type=str, default=None, help="The checkpoint for critic model.")
            parser.add_argument("--critic-lr", type=float, default=None, help="The lr for critic model")

            parser.add_argument("--eps-clip", type=float, default=0.2, help="PPO clip range")
            parser.add_argument("--eps-clip-high", type=float, default=None, help="PPO clip upper range")
            parser.add_argument(
                "--eps-clip-c",
                type=float,
                default=None,
                help="lower bound of the value for Dual-clip PPO from https://arxiv.org/pdf/1912.09729",
            )
            parser.add_argument("--value-clip", type=float, default=0.2, help="the clip for value loss")
            parser.add_argument(
                "--kl-coef",
                type=float,
                default=0.00,
                help="KL penalty coefficient for reward shaping. This is applied to the reward signal before advantage calculation.",
            )
            parser.add_argument(
                "--loss-type",
                type=str,
                choices=["policy_loss", "sft_loss", "custom_loss"],
                default="policy_loss",
                help=(
                    "Choose loss type, currently support ppo policy_loss or sft_loss, "
                    "if custom_loss is set, we will use the function path from `--custom-loss-function-path`."
                ),
            )
            parser.add_argument(
                "--custom-loss-function-path",
                type=str,
                default=None,
                help=(
                    "Path to the custom loss function, if the loss_type is `custom_loss`, "
                    "we will use this function to calculate the loss. "
                ),
            )
            parser.add_argument(
                "--kl-loss-type",
                type=str,
                choices=["kl", "k2", "k3", "low_var_kl"],
                default="kl",
                help="Choose KL loss type: kl, k2, k3 low_var_kl",
            )
            parser.add_argument(
                "--advantage-estimator",
                type=str,
                choices=["grpo", "gspo", "reinforce_plus_plus", "reinforce_plus_plus_baseline", "ppo"],
                default="grpo",
            )
            parser.add_argument(
                "--disable-compute-advantages-and-returns",
                action="store_false",
                dest="compute_advantages_and_returns",
                help=(
                    "Whether to disable computing advantages and returns. "
                    "If set, we will not compute the advantages and returns, "
                    "This is useful for sft or custom loss function."
                ),
            )
            parser.add_argument(
                "--use-kl-loss", action="store_true", default=False, help="whether to use KL loss from GRPO"
            )
            parser.add_argument(
                "--kl-loss-coef",
                type=float,
                default=0.0,
                help="KL penalty coefficient for the loss function. This is added to the final PPO loss.",
            )
            parser.add_argument(
                "--ref-update-interval",
                type=int,
                default=None,
                help="Interval (in rollout steps) to update ref model from actor. If None, ref model is not updated.",
            )
            parser.add_argument("--entropy-coef", type=float, default=0.0, help="Entropy loss coef")
            parser.add_argument("--gamma", type=float, default=1.0, help="PPO GAE gamma")
            parser.add_argument("--lambd", type=float, default=1.0, help="PPO GAE lambd")
            parser.add_argument("--normalize-advantages", action="store_true", default=False)
            parser.add_argument(
                "--disable-grpo-std-normalization",
                action="store_false",
                dest="grpo_std_normalization",
                help="from Dr.GRPO https://arxiv.org/pdf/2503.20783",
            )
            parser.add_argument(
                "--disable-rewards-normalization",
                action="store_false",
                dest="rewards_normalization",
                help="Disable rewards normalization",
            )
            parser.add_argument(
                "--use-rollout-entropy",
                action="store_true",
                default=False,
                help=(
                    "Whether to calculate the entropy when calculating the logprobs from actor and reference model. "
                    "This is useful for doing special loss mask."
                ),
            )

            parser.add_argument(
                "--use-routing-replay",
                action="store_true",
                default=False,
            )
            return parser

        def add_router_arguments(parser):
            parser.add_argument(
                "--use-slime-router",
                action="store_true",
                default=False,
                help="Whether to use SlimeRouter for text-based routing instead of SGLang token-based routing",
            )
            parser.add_argument(
                "--slime-router-middleware-paths",
                type=str,
                nargs="+",
                default="",
            )
            return parser

        # wandb
        def add_wandb_arguments(parser):
            # wandb parameters
            parser.add_argument("--use-wandb", action="store_true", default=False)
            parser.add_argument(
                "--wandb-mode",
                type=str,
                default=None,
                choices=["online", "offline", "disabled"],
                help="W&B mode: online (default), offline (local only), or disabled. Overrides WANDB_MODE env var.",
            )
            parser.add_argument(
                "--wandb-dir",
                type=str,
                default=None,
                help="Directory to store wandb logs. Default is ./wandb in current directory.",
            )
            parser.add_argument("--wandb-key", type=str, default=None)
            parser.add_argument("--wandb-host", type=str, default=None)
            parser.add_argument("--wandb-team", type=str, default=None)
            parser.add_argument("--wandb-group", type=str, default=None)
            reset_arg(parser, "--wandb-project", type=str, default=None)
            parser.add_argument(
                "--disable-wandb-random-suffix",
                action="store_false",
                dest="wandb_random_suffix",
                default=True,
                help=(
                    "Whether to add a random suffix to the wandb run name. "
                    "By default, we will add a random 6 length string with characters to the run name."
                ),
            )
            parser.add_argument(
                "--wandb-always-use-train-step",
                action="store_true",
                default=False,
                help=(
                    "Whether to always use train step as the step metric in wandb. "
                    "If set, we will always use the train steps for wandb logging, "
                    "otherwise, will use rollout step for most info other than train/*. "
                ),
            )
            parser.add_argument(
                "--log-multi-turn",
                action="store_true",
                default=False,
                help="Whether to log information for multi-turn rollout.",
            )
            parser.add_argument(
                "--log-passrate",
                action="store_true",
                default=False,
                help="Whether to turn on passrate logging, which will log the pass@n of the responses in the rollout.",
            )
            parser.add_argument("--wandb-run-id", type=str, default=None)
            return parser

        # tensorboard
        def add_tensorboard_arguments(parser):
            # tb_project_name, tb_experiment_name
            parser.add_argument("--use-tensorboard", action="store_true", default=False)
            parser.add_argument(
                "--tb-project-name",
                type=str,
                default=None,
                help="Directory to store tensorboard logs. Default is  os.environ.get('TENSORBOARD_DIR') directory.",
            )
            parser.add_argument("--tb-experiment-name", type=str, default=None)

            return parser

        # debug
        def add_debug_arguments(parser):
            parser.add_argument(
                "--save-debug-rollout-data",
                type=str,
                default=None,
                help=(
                    "Save the rollout data to this path for debugging. "
                    "The file will be saved to `save_debug_rollout_data.format(rollout_id)`."
                ),
            )
            parser.add_argument(
                "--load-debug-rollout-data",
                type=str,
                default=None,
                help=(
                    "Load the rollout data from this path for debugging. "
                    "The file will be loaded from `load_debug_rollout_data.format(rollout_id)`. "
                    "When this is enabled, slime will not instantiate sglang servers."
                ),
            )
            parser.add_argument(
                "--debug-rollout-only",
                action="store_true",
                default=False,
                help=(
                    "Whether to only run the rollout generation without training. "
                    "This is useful for debugging the rollout generation function."
                ),
            )
            parser.add_argument(
                "--debug-train-only",
                action="store_true",
                default=False,
                help=(
                    "Whether to only run the training without sglang servers. "
                    "This is useful for debugging the rollout generation function."
                ),
            )
            parser.add_argument(
                "--save-debug-train-data",
                type=str,
                default=None,
                help=(
                    "Save the train data to this path for debugging. "
                    "The file will be saved to `save_debug_train_data.format(rollout_id)`."
                ),
            )
            parser.add_argument(
                "--dump-details",
                type=str,
                default=None,
                help=("Dump all details of training for post-hoc analysis and visualization."),
            )
            return parser

        def add_network_arguments(parser):
            parser.add_argument("--http-proxy", type=str, default=None)
            parser.add_argument("--use-distributed-post", action="store_true", default=False)
            return parser

        def add_reward_model_arguments(parser):
            parser.add_argument(
                "--rm-type",
                type=str,
                default=None,
                help="Type of the reward model",
            )
            parser.add_argument(
                "--reward-key",
                type=str,
                default=None,
                help=(
                    "Some reward model may return a dict instead of a value, "
                    "this is the key to extract the reward value from the dict. "
                ),
            )
            parser.add_argument(
                "--eval-reward-key",
                type=str,
                default=None,
                help="The eval variant for --reward-key",
            )
            parser.add_argument(
                "--group-rm", action="store_true", default=False, help="Whether to do rm on a whole group."
            )
            parser.add_argument(
                "--rm-url",
                type=str,
                default=None,
                help="URL for the reward model service for --rm-type remote_rm, e.g. http://localhost:8000",
            )
            parser.add_argument(
                "--custom-rm-path",
                type=str,
                default=None,
                help=(
                    "Path to the custom reward model function. "
                    "If set, we will use this function to calculate the reward instead of the default one. "
                    "The function should have the signature `def custom_rm(args, sample) -> float`."
                ),
            )
            parser.add_argument(
                "--custom-reward-post-process-path",
                type=str,
                default=None,
                help=(
                    "Path to the custom function that will post process reward, by default it will be the normalization for grpo. "
                ),
            )
            return parser

        def add_rollout_buffer_arguments(parser):
            parser.add_argument(
                "--rollout-buffer-url",
                type=str,
                default=None,
                help="URL for the rollout buffer",
            )

            parser.add_argument(
                "--fetch-trajectory-retry-times",
                type=int,
                default=-1,
                help="Number of times to retry fetching trajectory, -1 means unlimited retry",
            )
            parser.add_argument(
                "--min-batch-collection-ratio",
                type=float,
                default=1,
                help="Minimum batch collection ratio",
            )
            parser.add_argument(
                "--rollout-task-type",
                type=str,
                default="math",
            )
            parser.add_argument(
                "--loss-mask-type",
                type=str,
                default="qwen",
                choices=["qwen", "qwen3", "distill_qwen"],
                help="Loss mask type",
            )
            return parser

        def add_custom_megatron_plugins_arguments(parser):
            """
            Add custom Megatron plugins arguments.
            This is a placeholder for any additional arguments that might be needed.
            """
            # Custom arguments can be added here
            parser.add_argument(
                "--custom-megatron-init-path",
                type=str,
                default=None,
            )
            parser.add_argument(
                "--custom-megatron-before-log-prob-hook-path",
                type=str,
                default=None,
            )
            parser.add_argument(
                "--custom-megatron-before-train-step-hook-path",
                type=str,
                default=None,
            )
            return parser

        def add_ci_arguments(parser):
            parser.add_argument(
                "--ci-test",
                action="store_true",
            )
            parser.add_argument(
                "--ci-disable-kl-checker",
                action="store_true",
            )
            parser.add_argument(
                "--ci-metric-checker-key",
                type=str,
                default=None,
            )
            parser.add_argument(
                "--ci-metric-checker-threshold",
                type=float,
                default=None,
            )
            return parser

        def add_sglang_tp_size():
            temp_parser = argparse.ArgumentParser(add_help=False)
            temp_parser.add_argument("--rollout-num-gpus-per-engine", type=int, default=1)
            temp_args, _ = temp_parser.parse_known_args()
            sglang_tp_size = temp_args.rollout_num_gpus_per_engine
            return sglang_tp_size

        # Add custom arguments in front to prevent overwritten some slime arguments.
        if add_custom_arguments is not None:
            parser = add_custom_arguments(parser)

        parser = add_cluster_arguments(parser)
        parser = add_train_arguments(parser)
        parser = add_rollout_arguments(parser)
        parser = add_fault_tolerance_arguments(parser)
        parser = add_data_arguments(parser)
        parser = add_eval_arguments(parser)
        parser = add_algo_arguments(parser)
        parser = add_wandb_arguments(parser)
        parser = add_tensorboard_arguments(parser)
        parser = add_router_arguments(parser)
        parser = add_debug_arguments(parser)
        parser = add_sglang_arguments(parser)
        parser = add_network_arguments(parser)
        parser = add_reward_model_arguments(parser)
        parser = add_rollout_buffer_arguments(parser)
        parser = add_ci_arguments(parser)
<<<<<<< HEAD
        parser = add_is_arguments(parser)
=======
        parser.set_defaults(sglang_tensor_parallel_size=add_sglang_tp_size())
>>>>>>> 4e57b2ef

        # For megatron
        parser = add_custom_megatron_plugins_arguments(parser)
        try:
            parser.add_argument("--padded-vocab-size", type=int, default=None)
        except:
            pass

        return parser

    return add_slime_arguments


def warning_for_unfinished_backend(backend: str):
    print("⚠️ " * 50)
    print(
        f"⚠️  SLIME_BACKEND {backend} is experimental and not yet verified.\n"
        "⚠️  Please avoid using it unless you are actively developing it."
    )
    print("⚠️ " * 50)


def parse_args(add_custom_arguments=None):
    add_slime_arguments = get_slime_extra_args_provider(add_custom_arguments)

    backend = parse_args_train_backend()
    if backend == "megatron":
        from slime.backends.megatron_utils import parse_args as megatron_parse_args
        from slime.backends.megatron_utils import set_default_megatron_args
        from slime.backends.megatron_utils import validate_args as megatron_validate_args

        args = megatron_parse_args(extra_args_provider=add_slime_arguments)
        if args.hf_checkpoint:
            hf_config = AutoConfig.from_pretrained(args.hf_checkpoint, trust_remote_code=True)
            if args.use_hf_config_for_megatron:
                from slime.backends.megatron_utils.config_mapping import get_mapper

                megatron_config_from_hf = get_mapper(hf_config.model_type)(hf_config)
                _validate_and_update_megatron_args_from_hf(args, megatron_config_from_hf.transformer_config)
                _validate_and_update_megatron_args_from_hf(args, megatron_config_from_hf.gpt_model_args)
            hf_validate_args(args, hf_config)

        args.rank = 0
        args.world_size = args.actor_num_nodes * args.actor_num_gpus_per_node
        args = set_default_megatron_args(args)
    else:
        warning_for_unfinished_backend(backend)
        from slime.backends.fsdp_utils.arguments import load_fsdp_args

        args = load_fsdp_args(extra_args_provider=add_slime_arguments)
        args.rank = 0  # Primary process rank for wandb initialization
        args.world_size = args.actor_num_nodes * args.actor_num_gpus_per_node

    slime_validate_args(args)

    if backend == "megatron":
        megatron_validate_args(args)

        # always use varlen
        args.variable_seq_lengths = True
        if getattr(args, "moe_token_dispatcher_type", None) == "allgather":
            print(
                "--moe-token-dispatcher-type allgather does not support variable sequence length, "
                "please use alltoall dispatcher instead."
            )
            args.moe_token_dispatcher_type = "alltoall"

    sglang_validate_args(args)

    return args


def parse_args_train_backend():
    if os.environ.get("SLIME_BACKEND") is not None:
        raise Exception("`SLIME_BACKEND` is deprecated, please use --train-backend directly.")

    parser = argparse.ArgumentParser()
    get_slime_extra_args_provider()(parser)
    args_partial, _ = parser.parse_known_args()
    return args_partial.train_backend


def slime_validate_args(args):
    if args.kl_coef != 0 or args.use_kl_loss:
        if not os.path.exists(args.ref_load):
            raise FileNotFoundError(f"ref_load {args.ref_load} does not exist, please check the path.")

        if not os.path.exists(os.path.join(args.ref_load, "latest_checkpointed_iteration.txt")):
            print(
                f"ref_load {args.ref_load} does not have latest_checkpointed_iteration.txt, "
                "please make sure it is a valid megatron checkpoint directory."
            )

    # TODO: During loading, we need to set the start_rollout_id here.
    if (
        args.load is None
        or not os.path.exists(args.load)
        or not os.path.exists(os.path.join(args.load, "latest_checkpointed_iteration.txt"))
    ):
        args.no_load_optim = True
        args.no_load_rng = True
        args.finetune = True
        args.load = args.ref_load
        if args.ref_ckpt_step is not None:
            args.ckpt_step = args.ref_ckpt_step
        args.start_rollout_id = 0

    if args.eval_interval is not None:
        assert args.eval_prompt_data is not None, "eval_prompt_data must be set when eval_interval is set"
        if len(args.eval_prompt_data) == 1:
            print(f"[legacy] only one eval_prompt_data detected, will assume it is data for aime")
            args.eval_prompt_data = ["aime", args.eval_prompt_data[0]]
        assert len(args.eval_prompt_data) % 2 == 0, "eval prompt data will need to be in pairs"

    if args.save_interval is not None:
        assert args.save is not None, "'--save' is required when save_interval is set."

    assert not (args.kl_coef != 0 and args.kl_loss_coef != 0), "Only one of kl_coef and kl_loss_coef can be set"

    if args.advantage_estimator in ["reinforce_plus_plus", "reinforce_plus_plus_baseline"]:
        assert args.normalize_advantages, (
            "The 'reinforce_plus_plus' and 'reinforce_plus_plus_baseline' advantage estimators "
            "require advantage normalization. Please add `--normalize-advantages` to your command."
        )

    if args.use_dynamic_batch_size:
        assert args.max_tokens_per_gpu is not None, "max_tokens_per_gpu must be set when use_dynamic_batch_size is set"
        if args.log_probs_max_tokens_per_gpu is None:
            args.log_probs_max_tokens_per_gpu = args.max_tokens_per_gpu

    if args.eps_clip_high is None:
        args.eps_clip_high = args.eps_clip

    if args.use_train_infer_is:
        if args.train_infer_is_lower_bound is None:
            args.train_infer_is_lower_bound = 1.0 / args.train_infer_is_upper_bound

    if args.eval_reward_key is None:
        args.eval_reward_key = args.reward_key

    if args.dump_details is not None:
        args.save_debug_rollout_data = f"{args.dump_details}/rollout_data/{{rollout_id}}.pt"
        args.save_debug_train_data = f"{args.dump_details}/train_data/{{rollout_id}}_{{rank}}.pt"

    if args.load_debug_rollout_data is not None:
        print(
            f"load_debug_rollout_data {args.load_debug_rollout_data} is set, "
            "will not instantiate sglang servers and will only run the rollout generation."
        )
        args.debug_train_only = True

    args.use_critic = args.advantage_estimator == "ppo"
    if args.critic_num_gpus_per_node is None:
        args.critic_num_gpus_per_node = args.actor_num_gpus_per_node
    if args.critic_num_nodes is None:
        args.critic_num_nodes = args.actor_num_nodes
    if args.critic_load is None:
        args.critic_load = args.load
    if args.critic_lr is None:
        args.critic_lr = args.lr

    if args.debug_rollout_only:
        if args.colocate and args.rollout_num_gpus is None:
            args.rollout_num_gpus = args.actor_num_gpus_per_node * args.actor_num_nodes
        else:
            args.actor_num_gpus_per_node = min(8, args.rollout_num_gpus)
            args.actor_num_nodes = args.rollout_num_gpus // args.actor_num_gpus_per_node
        args.colocate = False
        args.offload = False

    assert not (args.debug_rollout_only and args.debug_train_only), (
        "debug_rollout_only and debug_train_only cannot be set at the same time, " "please set only one of them."
    )

    # always true on offload for colocate at the moment.
    if args.colocate:
        args.offload = True
        if args.rollout_num_gpus != args.actor_num_gpus_per_node * args.actor_num_nodes:
            print(
                f"rollout_num_gpus {args.rollout_num_gpus} != actor_num_gpus_per_node {args.actor_num_gpus_per_node} "
                f"* actor_num_nodes {args.actor_num_nodes}, overriding rollout_num_gpus to match actor_num_gpus_per_node * actor_num_nodes."
            )
            args.rollout_num_gpus = args.actor_num_gpus_per_node * args.actor_num_nodes
            if args.use_critic:
                args.rollout_num_gpus += args.critic_num_gpus_per_node * args.critic_num_nodes

    if args.eval_function_path is None:
        args.eval_function_path = args.rollout_function_path

    if args.num_steps_per_rollout is not None:
        global_batch_size = args.rollout_batch_size * args.n_samples_per_prompt // args.num_steps_per_rollout
        if args.global_batch_size is not None:
            assert args.global_batch_size == global_batch_size, (
                f"global_batch_size {args.global_batch_size} is not equal to "
                f"rollout_batch_size {args.rollout_batch_size} * n_samples_per_prompt {args.n_samples_per_prompt} "
                f"// num_steps_per_rollout {args.num_steps_per_rollout}"
            )
        args.global_batch_size = global_batch_size

    assert args.rollout_batch_size * args.n_samples_per_prompt % args.global_batch_size == 0, (
        f"rollout_batch_size {args.rollout_batch_size} * n_samples_per_prompt {args.n_samples_per_prompt} "
        f"is not a multiple of global_batch_size {args.global_batch_size}"
    )

    if args.n_samples_per_prompt == 1:
        args.grpo_std_normalization = False
        print("n_samples_per_prompt is set to 1, grpo_std_normalization will be set to False.")

    if args.over_sampling_batch_size is None:
        args.over_sampling_batch_size = args.rollout_batch_size

    assert args.over_sampling_batch_size >= args.rollout_batch_size, (
        f"over_sampling_batch_size {args.over_sampling_batch_size} should be greater than or equal to "
        f"rollout_batch_size {args.rollout_batch_size}"
    )

    if args.num_epoch is not None:
        if args.num_rollout is not None:
            print("Both num_epoch and num_rollout are set, num_epoch will be ignored.")
        else:
            assert args.rollout_global_dataset, (
                "num_epoch is set, but rollout_global_dataset is not set, "
                "please remove --disable-rollout-global-dataset to use num_epoch"
            )
    else:
        # if num_epoch is not set, we should set num_rollout
        assert args.num_rollout is not None, (
            "num_epoch is not set, but num_rollout is not set, " "please set --num-rollout or --num-epoch"
        )


def hf_validate_args(args, hf_config):
    equal = lambda x, y: x == y
    for hf_config_name, megatron_config_name, compare_fn in [
        ("hidden_size", "hidden_size", equal),
        ("num_attention_heads", "num_attention_heads", equal),
        ("num_hidden_layers", "num_layers", equal),
        ("intermediate_size", "ffn_hidden_size", equal),
        ("tie_word_embeddings", "untie_embeddings_and_output_weights", lambda x, y: not x == y),
        ("rms_norm_eps", "norm_epsilon", equal),
        ("rope_theta", "rotary_base", equal),
    ]:
        if hasattr(hf_config, hf_config_name):
            assert compare_fn(getattr(hf_config, hf_config_name), getattr(args, megatron_config_name)), (
                f"{hf_config_name} in hf config {getattr(hf_config, hf_config_name)} is not equal to "
                f"{megatron_config_name} {getattr(args, megatron_config_name)}, please check the config."
            )


def _validate_and_update_megatron_args_from_hf(args, args_from_hf_config: Dict[str, Any]):
    for key, value in args_from_hf_config.items():
        if hasattr(args, key) and getattr(args, key) != value:
            raise ValueError(
                f"Argument {key} is not consistent. {key} in args is {getattr(args, key)}, but from HF config is {value}."
            )
        setattr(args, key, value)<|MERGE_RESOLUTION|>--- conflicted
+++ resolved
@@ -1046,11 +1046,8 @@
         parser = add_reward_model_arguments(parser)
         parser = add_rollout_buffer_arguments(parser)
         parser = add_ci_arguments(parser)
-<<<<<<< HEAD
         parser = add_is_arguments(parser)
-=======
         parser.set_defaults(sglang_tensor_parallel_size=add_sglang_tp_size())
->>>>>>> 4e57b2ef
 
         # For megatron
         parser = add_custom_megatron_plugins_arguments(parser)
